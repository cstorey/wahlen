--- conflicted
+++ resolved
@@ -19,12 +19,9 @@
 actix-files = "0.1.4"
 toml = "0.5.3"
 structopt = "0.2.18"
-<<<<<<< HEAD
 postgres = "0.15.2"
 maplit = "1.0.2"
-=======
 chrono = "0.4.9"
->>>>>>> c4c345fd
 
 [dependencies.weft]
 git = "https://github.com/cstorey/weft.git"
